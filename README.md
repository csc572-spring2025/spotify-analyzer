# spotify-analyzer

Analyze Your Spotify Listening Habits
Developed by CSC572: The Open Source Movement, Spring 2024-2025

## Brief Description

Spotify Analyzer is a web application that allows users to analyze their Spotify listening habits. It provides insights into the user's music preferences, including top genres, artists, and tracks. Specifically, the top 8 artists, the top 6 songs, new artist discoveries, and listening analytics (represented graphically) are features this application provides. The application uses the Spotify API to fetch user data and presents it in a readable format.

The project is built using Next.js and TypeScript, ensuring a modern and efficient development experience. The application is designed to be user-friendly, with a clean and intuitive interface.

### Using Spotify Analyzer (as a Dev)

This is a [Next.js](https://nextjs.org) project bootstrapped with [`create-next-app`](https://nextjs.org/docs/app/api-reference/cli/create-next-app).

1. Modify the `.env.local` file by adding these four lines:

`SPOTIFY_CLIENT_ID = your-client-id` <br>
`SPOTIFY_SECRET = your-secret`
`NEXTAUTH_SECRET= openssl rand -base64 32` <br>
`NEXTAUTH_URL = http://127.0.0.1:3000`

- Your Spotify Client ID and Secret are created at https://developer.spotify.com/dashboard. After creating an app, you will find your client credentials.
- Make sure you put `http://127.0.0.1:3000` as the recall address in the Spotify Developer App that you have created.
- The nextauth_secret is a `32-digit base64 string`, that is randomly generated in the third line of code above.

<<<<<<< HEAD
2. Run the development server (install node.js and chart.js using `npm install` if needed)
=======
2. Install the required packages:

```bash
npm i
```

3. Run the development server (install node.js using `npm install` if needed)
>>>>>>> 4cff7e00

Start the server by running

```bash
npm run dev
# or
yarn dev
# or
pnpm dev
# or
bun dev
```

Open [http://localhost:3000](http://localhost:3000) with your browser to see the result.

### Contributing to Spotify Analyzer

You can start editing the web pages by modifying `app/page.tsx`. The pages auto-update as you edit the file.
Also look at the components in the `app/components` directory. These components are used to build each page and can be modified to change the layout and functionality of the application.

You can also check out the [Next.js documentation](https://nextjs.org/docs) for more information on how to use Next.js.

### Expectations for Contributions

- Use pull requests to propose changes.
- Follow the project's coding style and conventions.
- Write clear and concise commit messages.
- Ensure that your code is well-documented.

### Known Issues

- Some features and data may not be displayed correctly due to API limitations.

### License

Copyright 2025 CSC572 Spring 2025

Permission is hereby granted, free of charge, to any person obtaining a copy
of this software and associated documentation files (the "Software"), to deal
in the Software without restriction, including without limitation the rights
to use, copy, modify, merge, publish, distribute, sublicense, and/or sell
copies of the Software, and to permit persons to whom the Software is furnished
to do so, subject to the following conditions:

The above copyright notice and this permission notice shall be included in all
copies or substantial portions of the Software.

THE SOFTWARE IS PROVIDED "AS IS", WITHOUT WARRANTY OF ANY KIND, EXPRESS OR
IMPLIED, INCLUDING BUT NOT LIMITED TO THE WARRANTIES OF MERCHANTABILITY, FITNESS
FOR A PARTICULAR PURPOSE AND NONINFRINGEMENT. IN NO EVENT SHALL THE AUTHORS OR
COPYRIGHT HOLDERS BE LIABLE FOR ANY CLAIM, DAMAGES OR OTHER LIABILITY, WHETHER
IN AN ACTION OF CONTRACT, TORT OR OTHERWISE, ARISING FROM, OUT OF OR IN CONNECTION
WITH THE SOFTWARE OR THE USE OR OTHER DEALINGS IN THE SOFTWARE.<|MERGE_RESOLUTION|>--- conflicted
+++ resolved
@@ -24,9 +24,6 @@
 - Make sure you put `http://127.0.0.1:3000` as the recall address in the Spotify Developer App that you have created.
 - The nextauth_secret is a `32-digit base64 string`, that is randomly generated in the third line of code above.
 
-<<<<<<< HEAD
-2. Run the development server (install node.js and chart.js using `npm install` if needed)
-=======
 2. Install the required packages:
 
 ```bash
@@ -34,7 +31,6 @@
 ```
 
 3. Run the development server (install node.js using `npm install` if needed)
->>>>>>> 4cff7e00
 
 Start the server by running
 
